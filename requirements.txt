pytest
pandas
<<<<<<< HEAD
networkx
python-louvain
=======
networkx==1.9
python-louvain
numpy
>>>>>>> f8eb65a9
scipy<|MERGE_RESOLUTION|>--- conflicted
+++ resolved
@@ -1,11 +1,6 @@
 pytest
 pandas
-<<<<<<< HEAD
-networkx
-python-louvain
-=======
 networkx==1.9
 python-louvain
 numpy
->>>>>>> f8eb65a9
 scipy