--- conflicted
+++ resolved
@@ -21,35 +21,23 @@
     ----------
     brain_bundle : `GraphBundle` object
         a python dictionary with BrainNetwork objects as values
-<<<<<<< HEAD
-        (:class:`str`: :class:`BrainNetwork` pairs), contains the original
-        Graph and random graphs.
-    original_network: str, required
-        This is the name of the original Graph in GraphBundle.
-        While instantiating the GraphBundle object we pass the original Graph
-        and its name.
-        (e.g. bundleGraphs = scn.GraphBundle([H], ['Original Network'])).
-        To plot rich club values along with the rich club values from randomed
-        graphs it is required to pass the name of the original network
-        (e.g.'Original Network').
-=======
         (:class:`str`: :class:`BrainNetwork` pairs), contains original Graph
         and random graphs.
     original_network: str, required
-        This should index the particular network in `brain_bundle` that you want
-        the figure to highlight. A distribution of all the other networks in
-        `brain_bundle` will be rendered for comparison.
->>>>>>> 233bb970
+        This should index the particular network in `brain_bundle` that you
+        want the figure to highlight. A distribution of all the other networks
+        in `brain_bundle` will be rendered for comparison.
     figure_name : str, optional
         path to the file to store the created figure in
         (e.g. "/home/Desktop/name") or to store in the current directory
         include just a name ("fig_name");
     color : list of 2 strings, optional
-        where the 1st string is a color for rich club values and 2nd - for random
-        rich club values. You can specify the color using an html hex string
-        (e.g. color =["#06209c","#c1b8b1"]) or you can pass an (r, g, b) tuple,
-        where each of r, g, b are in the range [0,1]. Finally, legal html names
-        for colors, like "red", "black" and so on are supported.
+        where the 1st string is a color for rich club values and 2nd - for
+        random rich club values. You can specify the color using an html hex
+        string (e.g. color =["#06209c","#c1b8b1"]) or you can pass an
+        (r, g, b) tuple, where each of r, g, b are in the range [0,1].
+        Legal html names for colors, like "red", "black" and so on are also
+        supported.
     show_legend: bool (optional, default=True)
         if True - show legend, otherwise - do not display legend.
     x_max : int, optional
@@ -73,12 +61,6 @@
     # get the degrees
     degree = rich_club_df.index.values
 
-<<<<<<< HEAD
-    # select the values of the 1st Graph in Graph Bundle - the original graph
-    rc_orig = np.array(rich_club_df[original_network])
-
-    # create a dataframe of random Graphs (exclude original Graph)
-=======
     # select the values of the 1st Graph in Graph Bundle - Real Graph
     try:
         rc_real = np.array(rich_club_df[original_network])
@@ -89,7 +71,6 @@
             " no graph keyed by name \"{}\"".format(original_network))
 
     # create a dataframe of random Graphs (exclude Real Graph)
->>>>>>> 233bb970
     rand_df = rich_club_df.drop(original_network, axis=1)
 
     # re-organize rand_df dataframe in a suitable way
@@ -118,12 +99,8 @@
     elif len(color) == 1:              # if you only want to plot the original
         color.append("grey")           # network (no random networks)
 
-<<<<<<< HEAD
-    # if the user provided color not as a list of size 2 - show warning,
-    # use default colors
-=======
-    # if the given color not a list of size 2 - show warning, use default colors
->>>>>>> 233bb970
+    # if the user provided color not as a list of size 2 - show a warning
+    # and then carry on but using the default colors
     if not isinstance(color, list) and len(color) != 2:
         warnings.warn("Please, provide a *color* parameter as a "
                       "python list object, e.g. [\"green\", \"pink\"]. "
@@ -135,13 +112,8 @@
                       err_style="band", ci=95, color=color[1],
                       label="Random network", zorder=2)
 
-<<<<<<< HEAD
-    # plot the rich club values of original Graph
-    ax = sns.lineplot(x=degree, y=rc_orig, label="rich-club coefficient",
-=======
     # plot the rich club values of real Graph
-    ax = sns.lineplot(x=degree, y=rc_real, label="Real Network", zorder=1,
->>>>>>> 233bb970
+    ax = sns.lineplot(x=degree, y=rc_real, label="Original Network", zorder=1,
                       color=color[0])
 
     # set the max values of x & y - axis if not given
@@ -195,21 +167,6 @@
     ----------
     brain_bundle : :class:`GraphBundle`
         a python dictionary with BrainNetwork objects as values
-<<<<<<< HEAD
-        (:class:`str`: :class:`BrainNetwork` pairs), contains original Graph
-        and random graphs
-    original_network: str, required
-        This is the name of the original Graph in GraphBundle.
-        While instantiating GraphBundle object we pass the original Graph and
-        its name.
-        (e.g. bundleGraphs = scn.GraphBundle([H], ['Original Network'])).
-        To plot original network measures along with the random network values
-        it is required to pass the name of the original network
-        (e.g.'Original Network').
-    figure_name : str, optional
-        path to the file to store the created figure in
-        (e.g. "/home/Desktop/name")
-=======
         (:class:`str`: :class:`BrainNetwork` pairs), contains real Graph and
         random graphs.
     original_network: str, required
@@ -217,9 +174,9 @@
         the figure to highlight. A distribution of all the other networks in
         `brain_bundle` will be rendered for comparison.
     figure_name : str, optional
-        path to the file to store the created figure in (e.g. "/home/Desktop/name") # noqa
->>>>>>> 233bb970
-        or to store in the current directory include just a name ("fig_name");
+        path to the file to store the created figure in
+        (e.g. "/home/Desktop/name") or to store in the current directory
+        include just a name ("fig_name").
     color : list of 2 strings, optional
         where the 1st string is a color for original network measures and the
         2nd is for the values from the random graphs.
@@ -243,82 +200,6 @@
     sns.set(style="white")
     sns.set_context("poster", font_scale=1)
 
-<<<<<<< HEAD
-    # calculate network measures for each graph in brain_bundle
-    # if each graph in GraphBundle has already calculated global measures,
-    # this step will be skipped
-    bundleGraphs_measures = brain_bundle.report_global_measures()
-
-    # get the names (types) of network measures in a sorted order
-    sorted_net_measures = sorted(bundleGraphs_measures.columns.values)
-
-    # set abbreviations for measures
-    abbreviation = {'assortativity': 'a', 'average_clustering': 'C',
-                    'average_shortest_path_length': 'L',
-                    'efficiency': 'E', 'modularity': 'M'}
-
-    ### Build a new dataframe for seaborn plotting
-
-    # set columns for our new dataframe
-    new_columns = ["measure", "value", "TypeNetwork"]
-
-    # set number of rows (indexes)
-    no_columns_old = len(bundleGraphs_measures.columns)
-    no_rows_old = len(bundleGraphs_measures.index)
-    total_rows = no_columns_old * no_rows_old
-
-    # set index for our new dataframe
-    index = [i for i in range(1, total_rows + 1)]
-
-    ## Build array to contain all data to futher use for creating dataframe
-
-    # store the values of original Graph in data_array
-    data_array = list()
-
-    for measure in bundleGraphs_measures.columns:
-        # check that the param - original_network - is in bundleGraphs_measures
-        # otherwise pass an error
-        try:
-            # Get the value of each measure for original_network
-            value = bundleGraphs_measures.loc[original_network, measure]
-        except KeyError:
-            raise KeyError(
-                "The name of the original graph you passed to the function - \"{}\", does not exist in GraphBundle. " # noqa
-                "Please provide a true name of the original graph (represented as a key in GraphBundle)".format(original_network)) # noqa
-
-        # Get the abbreviation for the measure
-        measure_short = abbreviation[measure]
-        type_network = "Original Network"
-
-        tmp = [measure_short, value, type_network]
-
-        data_array.append(tmp)
-
-    # store the values of random Graphs
-
-    # create a new dataframe without the original Network
-    random_df = bundleGraphs_measures.drop(original_network)
-
-    # store the values of random Graphs in data_array
-    for measure in random_df.columns:
-        for rand_graph in random_df.index:
-            value = random_df[measure][rand_graph]
-            measure_short = abbreviation[measure]
-            type_network = "Random Network"
-
-            tmp = [measure_short, value, type_network]
-
-            data_array.append(tmp)
-
-    # finally create a new dataframe
-    NewDataFrame = pd.DataFrame(data=data_array, index=index, columns=new_columns)
-
-    # set the default colors of barsplot values if not provided
-    if color is None:
-        color = [sns.color_palette()[0], "lightgrey"]
-    elif len(color) == 1:              # if you only want to plot the original
-        color.append("grey")           # network (no random networks)
-=======
     # build a new DataFrame required for seaborn.barplot
     seaborn_data = df_sns_barplot(brain_bundle, original_network)
 
@@ -327,7 +208,6 @@
         color = [sns.color_palette()[0], "lightgrey"]
     elif len(color) == 1:            # in case we want to plot only real values
         color.append("lightgrey")
->>>>>>> 233bb970
 
     # if the user provided color not as a list of size 2 - show warning
     # use default colors
