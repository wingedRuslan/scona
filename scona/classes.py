--- conflicted
+++ resolved
@@ -489,12 +489,8 @@
     Essentially it's a python dictionary with BrainNetwork objects as values
     (:class:`str`: :class:`BrainNetwork` pairs).
 
-<<<<<<< HEAD
-    Mainly used to create random graphs for comparison with your real network data.
-=======
     Mainly used to create random graphs for comparison with your original
     network data.
->>>>>>> 76a639ea
 
     Parameters
     ----------
